--- conflicted
+++ resolved
@@ -212,12 +212,9 @@
 def update_ticker_data(ticker: str, config_start_date: datetime) -> bool:
     """Update CSV data for a single ticker.
 
-<<<<<<< HEAD
-=======
 def update_ticker_data(ticker: str, config_start_date: datetime) -> bool:
     """Update CSV data for a single ticker.
 
->>>>>>> fd1180c6
     Returns True when the ticker data was processed successfully, even if no
     new rows were added. Returns False when the update failed.
     """
@@ -249,30 +246,17 @@
             return False
         print(f"{ticker}: no new data available.")
         return True
-<<<<<<< HEAD
-=======
 
     if not existing_data.empty:
         existing_data["Date"] = pd.to_datetime(existing_data["Date"])
         existing_data["Date"] = existing_data["Date"].dt.strftime(DATE_FORMAT)
->>>>>>> fd1180c6
 
     combined = pd.concat([existing_data, new_data], ignore_index=True)
     try:
-<<<<<<< HEAD
-        combined = normalize_price_dataframe(combined)
-    except ValueError as exc:
-        print(f"WARNING: Failed to update {ticker}: {exc}")
-        return False
-
-    if not save_normalized_data(csv_path, combined, ticker):
-        return False
-=======
         combined.to_csv(csv_path, index=False)
     except OSError as exc:
         print(f"WARNING: Failed to update {ticker}: {exc}")
         return False
->>>>>>> fd1180c6
 
     new_rows = len(combined) - len(existing_data)
     print(f"{ticker}: data updated with {new_rows} new row(s).")
